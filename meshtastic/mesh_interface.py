"""Mesh Interface class
"""

import collections
import json
import logging
import random
import sys
import threading
import time
from datetime import datetime
from decimal import Decimal
from typing import Any, Callable, Dict, List, Optional, Union

import google.protobuf.json_format
import print_color  # type: ignore[import-untyped]
from pubsub import pub  # type: ignore[import-untyped]
from tabulate import tabulate

import meshtastic.node
from meshtastic import (
    BROADCAST_ADDR,
    BROADCAST_NUM,
    LOCAL_ADDR,
    NODELESS_WANT_CONFIG_ID,
    ResponseHandler,
    protocols,
    publishingThread,
)
from meshtastic.protobuf import mesh_pb2, portnums_pb2, telemetry_pb2
from meshtastic.util import (
    Acknowledgment,
    Timeout,
    convert_mac_addr,
    message_to_json,
    our_exit,
    remove_keys_from_dict,
    stripnl,
)


def _timeago(delta_secs: int) -> str:
    """Convert a number of seconds in the past into a short, friendly string
    e.g. "now", "30 sec ago",  "1 hour ago"
    Zero or negative intervals simply return "now"
    """
    intervals = (
        ("year", 60 * 60 * 24 * 365),
        ("month", 60 * 60 * 24 * 30),
        ("day", 60 * 60 * 24),
        ("hour", 60 * 60),
        ("min", 60),
        ("sec", 1),
    )
    for name, interval_duration in intervals:
        if delta_secs < interval_duration:
            continue
        x = delta_secs // interval_duration
        plur = "s" if x > 1 else ""
        return f"{x} {name}{plur} ago"

    return "now"


class MeshInterface:  # pylint: disable=R0902
    """Interface class for meshtastic devices

    Properties:

    isConnected
    nodes
    debugOut
    """

    class MeshInterfaceError(Exception):
        """An exception class for general mesh interface errors"""

        def __init__(self, message):
            self.message = message
            super().__init__(self.message)

    def __init__(
        self, debugOut=None, noProto: bool = False, noNodes: bool = False
    ) -> None:
        """Constructor

        Keyword Arguments:
            noProto -- If True, don't try to run our protocol on the
                       link - just be a dumb serial client.
            noNodes -- If True, instruct the node to not send its nodedb
                       on startup, just other configuration information.
        """
        self.debugOut = debugOut
        self.nodes: Optional[Dict[str, Dict]] = None  # FIXME
        self.isConnected: threading.Event = threading.Event()
        self.noProto: bool = noProto
        self.localNode: meshtastic.node.Node = meshtastic.node.Node(
            self, -1
        )  # We fixup nodenum later
        self.myInfo: Optional[
            mesh_pb2.MyNodeInfo
        ] = None  # We don't have device info yet
        self.metadata: Optional[
            mesh_pb2.DeviceMetadata
        ] = None  # We don't have device metadata yet
        self.responseHandlers: Dict[
            int, ResponseHandler
        ] = {}  # A map from request ID to the handler
        self.failure = (
            None  # If we've encountered a fatal exception it will be kept here
        )
        self._timeout: Timeout = Timeout()
        self._acknowledgment: Acknowledgment = Acknowledgment()
        self.heartbeatTimer: Optional[threading.Timer] = None
        random.seed()  # FIXME, we should not clobber the random seedval here, instead tell user they must call it
        self.currentPacketId: int = random.randint(0, 0xFFFFFFFF)
        self.nodesByNum: Optional[Dict[int, Dict]] = None
        self.noNodes: bool = noNodes
        self.configId: Optional[int] = NODELESS_WANT_CONFIG_ID if noNodes else None
        self.gotResponse: bool = False  # used in gpio read
        self.mask: Optional[int] = None  # used in gpio read and gpio watch
        self.queueStatus: Optional[mesh_pb2.QueueStatus] = None
        self.queue: collections.OrderedDict = collections.OrderedDict()
        self._localChannels = None

        # We could have just not passed in debugOut to MeshInterface, and instead told consumers to subscribe to
        # the meshtastic.log.line publish instead.  Alas though changing that now would be a breaking API change
        # for any external consumers of the library.
        if debugOut:
            pub.subscribe(MeshInterface._printLogLine, "meshtastic.log.line")

    def close(self):
        """Shutdown this interface"""
        if self.heartbeatTimer:
            self.heartbeatTimer.cancel()

        self._sendDisconnect()

    def __enter__(self):
        return self

    def __exit__(self, exc_type, exc_value, traceback):
        if exc_type is not None and exc_value is not None:
            logging.error(
                f"An exception of type {exc_type} with value {exc_value} has occurred"
            )
        if traceback is not None:
            logging.error(f"Traceback: {traceback}")
        self.close()

    @staticmethod
    def _printLogLine(line, interface):
        """Print a line of log output."""
        if interface.debugOut == sys.stdout:
            # this isn't quite correct (could cause false positives), but currently our formatting differs between different log representations
            if "DEBUG" in line:
                print_color.print(line, color="cyan", end=None)
            elif "INFO" in line:
                print_color.print(line, color="white", end=None)
            elif "WARN" in line:
                print_color.print(line, color="yellow", end=None)
            elif "ERR" in line:
                print_color.print(line, color="red", end=None)
            else:
                print_color.print(line, end=None)
        else:
            interface.debugOut.write(line + "\n")

    def _handleLogLine(self, line: str) -> None:
        """Handle a line of log output from the device."""

        # Devices should _not_ be including a newline at the end of each log-line str (especially when
        # encapsulated as a LogRecord).  But to cope with old device loads, we check for that and fix it here:
        if line.endswith("\n"):
            line = line[:-1]

        pub.sendMessage("meshtastic.log.line", line=line, interface=self)

    def _handleLogRecord(self, record: mesh_pb2.LogRecord) -> None:
        """Handle a log record which was received encapsulated in a protobuf."""
        # For now we just try to format the line as if it had come in over the serial port
        self._handleLogLine(record.message)

    def showInfo(self, file=sys.stdout) -> str:  # pylint: disable=W0613
        """Show human readable summary about this object"""
        owner = f"Owner: {self.getLongName()} ({self.getShortName()})"
        myinfo = ""
        if self.myInfo:
            myinfo = f"\nMy info: {message_to_json(self.myInfo)}"
        metadata = ""
        if self.metadata:
            metadata = f"\nMetadata: {message_to_json(self.metadata)}"
        mesh = "\n\nNodes in mesh: "
        nodes = {}
        if self.nodes:
            for n in self.nodes.values():
                # when the TBeam is first booted, it sometimes shows the raw data
                # so, we will just remove any raw keys
                keys_to_remove = ("raw", "decoded", "payload")
                n2 = remove_keys_from_dict(keys_to_remove, n)

                # if we have 'macaddr', re-format it
                if "macaddr" in n2["user"]:
                    val = n2["user"]["macaddr"]
                    # decode the base64 value
                    addr = convert_mac_addr(val)
                    n2["user"]["macaddr"] = addr

                # use id as dictionary key for correct json format in list of nodes
                nodeid = n2["user"]["id"]
                nodes[nodeid] = n2
        infos = owner + myinfo + metadata + mesh + json.dumps(nodes, indent=2)
        print(infos)
        return infos

    def showNodes(
        self, includeSelf: bool = True, file=sys.stdout
    ) -> str:  # pylint: disable=W0613
        """Show table summary of nodes in mesh"""

        def formatFloat(value, precision=2, unit="") -> Optional[str]:
            """Format a float value with precision."""
            return f"{value:.{precision}f}{unit}" if value else None

        def getLH(ts) -> Optional[str]:
            """Format last heard"""
            return (
                datetime.fromtimestamp(ts).strftime("%Y-%m-%d %H:%M:%S") if ts else None
            )

        def getTimeAgo(ts) -> Optional[str]:
            """Format how long ago have we heard from this node (aka timeago)."""
            if ts is None:
                return None
            delta = datetime.now() - datetime.fromtimestamp(ts)
            delta_secs = int(delta.total_seconds())
            if delta_secs < 0:
                return None  # not handling a timestamp from the future
            return _timeago(delta_secs)

        rows: List[Dict[str, Any]] = []
        if self.nodesByNum:
            logging.debug(f"self.nodes:{self.nodes}")
            for node in self.nodesByNum.values():
                if not includeSelf and node["num"] == self.localNode.nodeNum:
                    continue

                presumptive_id = f"!{node['num']:08x}"
                row = {
                    "N": 0,
                    "User": f"Meshtastic {presumptive_id[-4:]}",
                    "ID": presumptive_id,
                }

                user = node.get("user")
                if user:
                    row.update(
                        {
                            "User": user.get("longName", "N/A"),
                            "AKA": user.get("shortName", "N/A"),
                            "ID": user["id"],
                            "Hardware": user.get("hwModel", "UNSET"),
                        }
                    )

                pos = node.get("position")
                if pos:
                    row.update(
                        {
                            "Latitude": formatFloat(pos.get("latitude"), 4, "°"),
                            "Longitude": formatFloat(pos.get("longitude"), 4, "°"),
                            "Altitude": formatFloat(pos.get("altitude"), 0, " m"),
                        }
                    )

                metrics = node.get("deviceMetrics")
                if metrics:
                    batteryLevel = metrics.get("batteryLevel")
                    if batteryLevel is not None:
                        if batteryLevel == 0:
                            batteryString = "Powered"
                        else:
                            batteryString = str(batteryLevel) + "%"
                        row.update({"Battery": batteryString})
                    row.update(
                        {
                            "Channel util.": formatFloat(
                                metrics.get("channelUtilization"), 2, "%"
                            ),
                            "Tx air util.": formatFloat(
                                metrics.get("airUtilTx"), 2, "%"
                            ),
                        }
                    )

                row.update(
                    {
                        "SNR": formatFloat(node.get("snr"), 2, " dB"),
                        "Hops Away": node.get("hopsAway", "0/unknown"),
                        "Channel": node.get("channel", 0),
                        "LastHeard": getLH(node.get("lastHeard")),
                        "Since": getTimeAgo(node.get("lastHeard")),
                    }
                )

                rows.append(row)

        rows.sort(key=lambda r: r.get("LastHeard") or "0000", reverse=True)
        for i, row in enumerate(rows):
            row["N"] = i + 1

        table = tabulate(rows, headers="keys", missingval="N/A", tablefmt="fancy_grid")
        print(table)
        return table

    def getNode(
        self, nodeId: str, requestChannels: bool = True
    ) -> meshtastic.node.Node:
        """Return a node object which contains device settings and channel info"""
        if nodeId in (LOCAL_ADDR, BROADCAST_ADDR):
            return self.localNode
        else:
            n = meshtastic.node.Node(self, nodeId)
            # Only request device settings and channel info when necessary
            if requestChannels:
                logging.debug("About to requestChannels")
                n.requestChannels()
                if not n.waitForConfig():
                    our_exit("Error: Timed out waiting for channels")
            return n

    def sendText(
        self,
        text: str,
        destinationId: Union[int, str] = BROADCAST_ADDR,
        wantAck: bool = False,
        wantResponse: bool = False,
        onResponse: Optional[Callable[[dict], Any]] = None,
        channelIndex: int = 0,
    ):
        """Send a utf8 string to some other node, if the node has a display it
           will also be shown on the device.

        Arguments:
            text {string} -- The text to send

        Keyword Arguments:
            destinationId {nodeId or nodeNum} -- where to send this
                                                 message (default: {BROADCAST_ADDR})
            portNum -- the application portnum (similar to IP port numbers)
                       of the destination, see portnums.proto for a list
            wantAck -- True if you want the message sent in a reliable manner
                       (with retries and ack/nak provided for delivery)
            wantResponse -- True if you want the service on the other side to
                            send an application layer response

        Returns the sent packet. The id field will be populated in this packet
        and can be used to track future message acks/naks.
        """

        return self.sendData(
            text.encode("utf-8"),
            destinationId,
            portNum=portnums_pb2.PortNum.TEXT_MESSAGE_APP,
            wantAck=wantAck,
            wantResponse=wantResponse,
            onResponse=onResponse,
            channelIndex=channelIndex,
        )

    def sendData(
        self,
        data,
<<<<<<< HEAD
        destinationId: Union[int, str] = BROADCAST_ADDR,
        portNum: portnums_pb2.PortNum.ValueType = portnums_pb2.PortNum.PRIVATE_APP,
        wantAck: bool = False,
        wantResponse: bool = False,
        onResponse: Optional[Callable[[dict], Any]] = None,
        onResponseAckPermitted: bool = False,
        channelIndex: int = 0,
=======
        destinationId: Union[int, str]=BROADCAST_ADDR,
        portNum: portnums_pb2.PortNum.ValueType=portnums_pb2.PortNum.PRIVATE_APP,
        wantAck: bool=False,
        wantResponse: bool=False,
        onResponse: Optional[Callable[[dict], Any]]=None,
        onResponseAckPermitted: bool=False,
        channelIndex: int=0,
        hopLimit: Optional[int]=None,
>>>>>>> 3c772b5a
    ):
        """Send a data packet to some other node

        Keyword Arguments:
            data -- the data to send, either as an array of bytes or
                    as a protobuf (which will be automatically
                    serialized to bytes)
            destinationId {nodeId or nodeNum} -- where to send this
                    message (default: {BROADCAST_ADDR})
            portNum -- the application portnum (similar to IP port numbers)
                    of the destination, see portnums.proto for a list
            wantAck -- True if you want the message sent in a reliable
                    manner (with retries and ack/nak provided for delivery)
            wantResponse -- True if you want the service on the other
                    side to send an application layer response
            onResponse -- A closure of the form funct(packet), that will be
                    called when a response packet arrives (or the transaction
                    is NAKed due to non receipt)
            onResponseAckPermitted -- should the onResponse callback be called
                    for regular ACKs (True) or just data responses & NAKs (False)
                    Note that if the onResponse callback is called 'onAckNak' this
                    will implicitly be true.
            channelIndex -- channel number to use
            hopLimit -- hop limit to use

        Returns the sent packet. The id field will be populated in this packet
        and can be used to track future message acks/naks.
        """

        if getattr(data, "SerializeToString", None):
            logging.debug(f"Serializing protobuf as data: {stripnl(data)}")
            data = data.SerializeToString()

        logging.debug(f"len(data): {len(data)}")
        logging.debug(
            f"mesh_pb2.Constants.DATA_PAYLOAD_LEN: {mesh_pb2.Constants.DATA_PAYLOAD_LEN}"
        )
        if len(data) > mesh_pb2.Constants.DATA_PAYLOAD_LEN:
            raise MeshInterface.MeshInterfaceError("Data payload too big")

        if (
            portNum == portnums_pb2.PortNum.UNKNOWN_APP
        ):  # we are now more strict wrt port numbers
            our_exit("Warning: A non-zero port number must be specified")

        meshPacket = mesh_pb2.MeshPacket()
        meshPacket.channel = channelIndex
        meshPacket.decoded.payload = data
        meshPacket.decoded.portnum = portNum
        meshPacket.decoded.want_response = wantResponse
        meshPacket.id = self._generatePacketId()

        if onResponse is not None:
            logging.debug(f"Setting a response handler for requestId {meshPacket.id}")
<<<<<<< HEAD
            self._addResponseHandler(
                meshPacket.id, onResponse, ackPermitted=onResponseAckPermitted
            )
        p = self._sendPacket(meshPacket, destinationId, wantAck=wantAck)
=======
            self._addResponseHandler(meshPacket.id, onResponse, ackPermitted=onResponseAckPermitted)
        p = self._sendPacket(meshPacket, destinationId, wantAck=wantAck, hopLimit=hopLimit)
>>>>>>> 3c772b5a
        return p

    def sendPosition(
        self,
        latitude: float = 0.0,
        longitude: float = 0.0,
        altitude: int = 0,
        timeSec: int = 0,
        destinationId: Union[int, str] = BROADCAST_ADDR,
        wantAck: bool = False,
        wantResponse: bool = False,
        channelIndex: int = 0,
    ):
        """
        Send a position packet to some other node (normally a broadcast)

        Also, the device software will notice this packet and use it to automatically
        set its notion of the local position.

        If timeSec is not specified (recommended), we will use the local machine time.

        Returns the sent packet. The id field will be populated in this packet and
        can be used to track future message acks/naks.
        """
        p = mesh_pb2.Position()
        if latitude != 0.0:
            p.latitude_i = int(latitude / 1e-7)
            logging.debug(f"p.latitude_i:{p.latitude_i}")

        if longitude != 0.0:
            p.longitude_i = int(longitude / 1e-7)
            logging.debug(f"p.longitude_i:{p.longitude_i}")

        if altitude != 0:
            p.altitude = int(altitude)
            logging.debug(f"p.altitude:{p.altitude}")

        if timeSec == 0:
            timeSec = int(time.time())  # returns unix timestamp in seconds
        p.time = timeSec
        logging.debug(f"p.time:{p.time}")

        if wantResponse:
            onResponse = self.onResponsePosition
        else:
            onResponse = None

        d = self.sendData(
            p,
            destinationId,
            portNum=portnums_pb2.PortNum.POSITION_APP,
            wantAck=wantAck,
            wantResponse=wantResponse,
            onResponse=onResponse,
            channelIndex=channelIndex,
        )
        if wantResponse:
            self.waitForPosition()
        return d

    def onResponsePosition(self, p):
        """on response for position"""
        if p["decoded"]["portnum"] == "POSITION_APP":
            self._acknowledgment.receivedPosition = True
            position = mesh_pb2.Position()
            position.ParseFromString(p["decoded"]["payload"])

            ret = "Position received: "
            if position.latitude_i != 0 and position.longitude_i != 0:
                ret += (
                    f"({position.latitude_i * 10**-7}, {position.longitude_i * 10**-7})"
                )
            else:
                ret += "(unknown)"
            if position.altitude != 0:
                ret += f" {position.altitude}m"

            if position.precision_bits not in [0, 32]:
                ret += f" precision:{position.precision_bits}"
            elif position.precision_bits == 32:
                ret += " full precision"
            elif position.precision_bits == 0:
                ret += " position disabled"

            print(ret)

        elif p["decoded"]["portnum"] == "ROUTING_APP":
            if p["decoded"]["routing"]["errorReason"] == "NO_RESPONSE":
                our_exit(
                    "No response from node. At least firmware 2.1.22 is required on the destination node."
                )

    def sendTraceRoute(
        self, dest: Union[int, str], hopLimit: int, channelIndex: int = 0
    ):
        """Send the trace route"""
        r = mesh_pb2.RouteDiscovery()
        self.sendData(
            r,
            destinationId=dest,
            portNum=portnums_pb2.PortNum.TRACEROUTE_APP,
            wantResponse=True,
            onResponse=self.onResponseTraceRoute,
            channelIndex=channelIndex,
            hopLimit=hopLimit,
        )
        # extend timeout based on number of nodes, limit by configured hopLimit
        waitFactor = min(len(self.nodes) - 1 if self.nodes else 0, hopLimit)
        self.waitForTraceRoute(waitFactor)

    def onResponseTraceRoute(self, p: dict):
        """on response for trace route"""
        routeDiscovery = mesh_pb2.RouteDiscovery()
        routeDiscovery.ParseFromString(p["decoded"]["payload"])
        asDict = google.protobuf.json_format.MessageToDict(routeDiscovery)

        print("Route traced:")
        routeStr = self._nodeNumToId(p["to"]) or f"{p['to']:08x}"
        if "route" in asDict:
            for nodeNum in asDict["route"]:
                routeStr += " --> " + (self._nodeNumToId(nodeNum) or f"{nodeNum:08x}")
        routeStr += " --> " + (self._nodeNumToId(p["from"]) or f"{p['from']:08x}")
        print(routeStr)

        self._acknowledgment.receivedTraceRoute = True

    def sendTelemetry(
        self,
        destinationId: Union[int, str] = BROADCAST_ADDR,
        wantResponse: bool = False,
        channelIndex: int = 0,
    ):
        """Send telemetry and optionally ask for a response"""
        r = telemetry_pb2.Telemetry()

        if self.nodes is not None:
            node = next(
                n for n in self.nodes.values() if n["num"] == self.localNode.nodeNum
            )
            if node is not None:
                metrics = node.get("deviceMetrics")
                if metrics:
                    batteryLevel = metrics.get("batteryLevel")
                    if batteryLevel is not None:
                        r.device_metrics.battery_level = batteryLevel
                    voltage = metrics.get("voltage")
                    if voltage is not None:
                        r.device_metrics.voltage = voltage
                    channel_utilization = metrics.get("channelUtilization")
                    if channel_utilization is not None:
                        r.device_metrics.channel_utilization = channel_utilization
                    air_util_tx = metrics.get("airUtilTx")
                    if air_util_tx is not None:
                        r.device_metrics.air_util_tx = air_util_tx

        if wantResponse:
            onResponse = self.onResponseTelemetry
        else:
            onResponse = None

        self.sendData(
            r,
            destinationId=destinationId,
            portNum=portnums_pb2.PortNum.TELEMETRY_APP,
            wantResponse=wantResponse,
            onResponse=onResponse,
            channelIndex=channelIndex,
        )
        if wantResponse:
            self.waitForTelemetry()

    def onResponseTelemetry(self, p: dict):
        """on response for telemetry"""
        if p["decoded"]["portnum"] == "TELEMETRY_APP":
            self._acknowledgment.receivedTelemetry = True
            telemetry = telemetry_pb2.Telemetry()
            telemetry.ParseFromString(p["decoded"]["payload"])

            print("Telemetry received:")
            if telemetry.device_metrics.battery_level is not None:
                print(f"Battery level: {telemetry.device_metrics.battery_level:.2f}%")
            if telemetry.device_metrics.voltage is not None:
                print(f"Voltage: {telemetry.device_metrics.voltage:.2f} V")
            if telemetry.device_metrics.channel_utilization is not None:
                print(
                    f"Total channel utilization: {telemetry.device_metrics.channel_utilization:.2f}%"
                )
            if telemetry.device_metrics.air_util_tx is not None:
                print(
                    f"Transmit air utilization: {telemetry.device_metrics.air_util_tx:.2f}%"
                )

        elif p["decoded"]["portnum"] == "ROUTING_APP":
            if p["decoded"]["routing"]["errorReason"] == "NO_RESPONSE":
                our_exit(
                    "No response from node. At least firmware 2.1.22 is required on the destination node."
                )

    def _addResponseHandler(
        self,
        requestId: int,
        callback: Callable[[dict], Any],
        ackPermitted: bool = False,
    ):
        self.responseHandlers[requestId] = ResponseHandler(
            callback=callback, ackPermitted=ackPermitted
        )

    def _sendPacket(
        self,
        meshPacket: mesh_pb2.MeshPacket,
<<<<<<< HEAD
        destinationId: Union[int, str] = BROADCAST_ADDR,
        wantAck: bool = False,
=======
        destinationId: Union[int,str]=BROADCAST_ADDR,
        wantAck: bool=False,
        hopLimit: Optional[int]=None
>>>>>>> 3c772b5a
    ):
        """Send a MeshPacket to the specified node (or if unspecified, broadcast).
        You probably don't want this - use sendData instead.

        Returns the sent packet. The id field will be populated in this packet and
        can be used to track future message acks/naks.
        """

        # We allow users to talk to the local node before we've completed the full connection flow...
        if self.myInfo is not None and destinationId != self.myInfo.my_node_num:
            self._waitConnected()

        toRadio = mesh_pb2.ToRadio()

        nodeNum: int = 0
        if destinationId is None:
            our_exit("Warning: destinationId must not be None")
        elif isinstance(destinationId, int):
            nodeNum = destinationId
        elif destinationId == BROADCAST_ADDR:
            nodeNum = BROADCAST_NUM
        elif destinationId == LOCAL_ADDR:
            if self.myInfo:
                nodeNum = self.myInfo.my_node_num
            else:
                our_exit("Warning: No myInfo found.")
        # A simple hex style nodeid - we can parse this without needing the DB
        elif destinationId.startswith("!"):
            nodeNum = int(destinationId[1:], 16)
        else:
            if self.nodes:
                node = self.nodes.get(destinationId)
                if node is None:
                    our_exit(f"Warning: NodeId {destinationId} not found in DB")
                else:
                    nodeNum = node["num"]
            else:
                logging.warning("Warning: There were no self.nodes.")

        meshPacket.to = nodeNum
        meshPacket.want_ack = wantAck

        if hopLimit is not None:
            meshPacket.hop_limit = hopLimit
        else:
            loraConfig = getattr(self.localNode.localConfig, "lora")
            meshPacket.hop_limit = getattr(loraConfig, "hop_limit")

        # if the user hasn't set an ID for this packet (likely and recommended),
        # we should pick a new unique ID so the message can be tracked.
        if meshPacket.id == 0:
            meshPacket.id = self._generatePacketId()

        toRadio.packet.CopyFrom(meshPacket)
        if self.noProto:
            logging.warning(
                f"Not sending packet because protocol use is disabled by noProto"
            )
        else:
            logging.debug(f"Sending packet: {stripnl(meshPacket)}")
            self._sendToRadio(toRadio)
        return meshPacket

    def waitForConfig(self):
        """Block until radio config is received. Returns True if config has been received."""
        success = (
            self._timeout.waitForSet(self, attrs=("myInfo", "nodes"))
            and self.localNode.waitForConfig()
        )
        if not success:
            raise MeshInterface.MeshInterfaceError(
                "Timed out waiting for interface config"
            )

    def waitForAckNak(self):
        """Wait for the ack/nak"""
        success = self._timeout.waitForAckNak(self._acknowledgment)
        if not success:
            raise MeshInterface.MeshInterfaceError(
                "Timed out waiting for an acknowledgment"
            )

    def waitForTraceRoute(self, waitFactor):
        """Wait for trace route"""
        success = self._timeout.waitForTraceRoute(waitFactor, self._acknowledgment)
        if not success:
            raise MeshInterface.MeshInterfaceError("Timed out waiting for traceroute")

    def waitForTelemetry(self):
        """Wait for telemetry"""
        success = self._timeout.waitForTelemetry(self._acknowledgment)
        if not success:
            raise MeshInterface.MeshInterfaceError("Timed out waiting for telemetry")

    def waitForPosition(self):
        """Wait for position"""
        success = self._timeout.waitForPosition(self._acknowledgment)
        if not success:
            raise MeshInterface.MeshInterfaceError("Timed out waiting for position")

    def getMyNodeInfo(self) -> Optional[Dict]:
        """Get info about my node."""
        if self.myInfo is None or self.nodesByNum is None:
            return None
        logging.debug(f"self.nodesByNum:{self.nodesByNum}")
        return self.nodesByNum.get(self.myInfo.my_node_num)

    def getMyUser(self):
        """Get user"""
        nodeInfo = self.getMyNodeInfo()
        if nodeInfo is not None:
            return nodeInfo.get("user")
        return None

    def getLongName(self):
        """Get long name"""
        user = self.getMyUser()
        if user is not None:
            return user.get("longName", None)
        return None

    def getShortName(self):
        """Get short name"""
        user = self.getMyUser()
        if user is not None:
            return user.get("shortName", None)
        return None

    def _waitConnected(self, timeout=30.0):
        """Block until the initial node db download is complete, or timeout
        and raise an exception"""
        if not self.noProto:
            if not self.isConnected.wait(timeout):  # timeout after x seconds
                raise MeshInterface.MeshInterfaceError(
                    "Timed out waiting for connection completion"
                )

        # If we failed while connecting, raise the connection to the client
        if self.failure:
            raise self.failure

    def _generatePacketId(self) -> int:
        """Get a new unique packet ID"""
        if self.currentPacketId is None:
            raise MeshInterface.MeshInterfaceError(
                "Not connected yet, can not generate packet"
            )
        else:
            self.currentPacketId = (self.currentPacketId + 1) & 0xFFFFFFFF
            return self.currentPacketId

    def _disconnected(self):
        """Called by subclasses to tell clients this interface has disconnected"""
        self.isConnected.clear()
        publishingThread.queueWork(
            lambda: pub.sendMessage("meshtastic.connection.lost", interface=self)
        )

    def _startHeartbeat(self):
        """We need to send a heartbeat message to the device every X seconds"""

        def callback():
            self.heartbeatTimer = None
            i = 300
            logging.debug(f"Sending heartbeat, interval {i} seconds")
            if i != 0:
                self.heartbeatTimer = threading.Timer(i, callback)
                self.heartbeatTimer.start()
                p = mesh_pb2.ToRadio()
                p.heartbeat.CopyFrom(mesh_pb2.Heartbeat())
                self._sendToRadio(p)

        callback()  # run our periodic callback now, it will make another timer if necessary

    def _connected(self):
        """Called by this class to tell clients we are now fully connected to a node"""
        # (because I'm lazy) _connected might be called when remote Node
        # objects complete their config reads, don't generate redundant isConnected
        # for the local interface
        if not self.isConnected.is_set():
            self.isConnected.set()
            self._startHeartbeat()
            publishingThread.queueWork(
                lambda: pub.sendMessage(
                    "meshtastic.connection.established", interface=self
                )
            )

    def _startConfig(self):
        """Start device packets flowing"""
        self.myInfo = None
        self.nodes = {}  # nodes keyed by ID
        self.nodesByNum = {}  # nodes keyed by nodenum
        self._localChannels = (
            []
        )  # empty until we start getting channels pushed from the device (during config)

        startConfig = mesh_pb2.ToRadio()
        if self.configId is None or not self.noNodes:
            self.configId = random.randint(0, 0xFFFFFFFF)
        startConfig.want_config_id = self.configId
        self._sendToRadio(startConfig)

    def _sendDisconnect(self):
        """Tell device we are done using it"""
        m = mesh_pb2.ToRadio()
        m.disconnect = True
        self._sendToRadio(m)

    def _queueHasFreeSpace(self) -> bool:
        # We never got queueStatus, maybe the firmware is old
        if self.queueStatus is None:
            return True
        return self.queueStatus.free > 0

    def _queueClaim(self) -> None:
        if self.queueStatus is None:
            return
        self.queueStatus.free -= 1

    def _sendToRadio(self, toRadio: mesh_pb2.ToRadio) -> None:
        """Send a ToRadio protobuf to the device"""
        if self.noProto:
            logging.warning(
                f"Not sending packet because protocol use is disabled by noProto"
            )
        else:
            # logging.debug(f"Sending toRadio: {stripnl(toRadio)}")

            if not toRadio.HasField("packet"):
                # not a meshpacket -- send immediately, give queue a chance,
                # this makes heartbeat trigger queue
                self._sendToRadioImpl(toRadio)
            else:
                # meshpacket -- queue
                self.queue[toRadio.packet.id] = toRadio

            resentQueue = collections.OrderedDict()

            while self.queue:
                # logging.warn("queue: " + " ".join(f'{k:08x}' for k in self.queue))
                while not self._queueHasFreeSpace():
                    logging.debug("Waiting for free space in TX Queue")
                    time.sleep(0.5)
                try:
                    toResend = self.queue.popitem(last=False)
                except KeyError:
                    break
                packetId, packet = toResend
                # logging.warn(f"packet: {packetId:08x} {packet}")
                resentQueue[packetId] = packet
                if packet is False:
                    continue
                self._queueClaim()
                if packet != toRadio:
                    logging.debug(f"Resending packet ID {packetId:08x} {packet}")
                self._sendToRadioImpl(packet)

            # logging.warn("resentQueue: " + " ".join(f'{k:08x}' for k in resentQueue))
            for packetId, packet in resentQueue.items():
                if (
                    self.queue.pop(packetId, False) is False
                ):  # Packet got acked under us
                    logging.debug(f"packet {packetId:08x} got acked under us")
                    continue
                if packet:
                    self.queue[packetId] = packet
            # logging.warn("queue + resentQueue: " + " ".join(f'{k:08x}' for k in self.queue))

    def _sendToRadioImpl(self, toRadio: mesh_pb2.ToRadio) -> None:
        """Send a ToRadio protobuf to the device"""
        logging.error(f"Subclass must provide toradio: {toRadio}")

    def _handleConfigComplete(self) -> None:
        """
        Done with initial config messages, now send regular MeshPackets
        to ask for settings and channels
        """
        # This is no longer necessary because the current protocol statemachine has already proactively sent us the locally visible channels
        # self.localNode.requestChannels()
        self.localNode.setChannels(self._localChannels)

        # the following should only be called after we have settings and channels
        self._connected()  # Tell everyone else we are ready to go

    def _handleQueueStatusFromRadio(self, queueStatus) -> None:
        self.queueStatus = queueStatus
        logging.debug(
            f"TX QUEUE free {queueStatus.free} of {queueStatus.maxlen}, res = {queueStatus.res}, id = {queueStatus.mesh_packet_id:08x} "
        )

        if queueStatus.res:
            return

        # logging.warn("queue: " + " ".join(f'{k:08x}' for k in self.queue))
        justQueued = self.queue.pop(queueStatus.mesh_packet_id, None)

        if justQueued is None and queueStatus.mesh_packet_id != 0:
            self.queue[queueStatus.mesh_packet_id] = False
            logging.debug(
                f"Reply for unexpected packet ID {queueStatus.mesh_packet_id:08x}"
            )
        # logging.warn("queue: " + " ".join(f'{k:08x}' for k in self.queue))

    def _handleFromRadio(self, fromRadioBytes):
        """
        Handle a packet that arrived from the radio(update model and publish events)

        Called by subclasses."""
        fromRadio = mesh_pb2.FromRadio()
        fromRadio.ParseFromString(fromRadioBytes)
        logging.debug(
            f"in mesh_interface.py _handleFromRadio() fromRadioBytes: {fromRadioBytes}"
        )
        asDict = google.protobuf.json_format.MessageToDict(fromRadio)
        logging.debug(f"Received from radio: {fromRadio}")
        if fromRadio.HasField("my_info"):
            self.myInfo = fromRadio.my_info
            self.localNode.nodeNum = self.myInfo.my_node_num
            logging.debug(f"Received myinfo: {stripnl(fromRadio.my_info)}")

            failmsg = None

            if failmsg:
                self.failure = MeshInterface.MeshInterfaceError(failmsg)
                self.isConnected.set()  # let waitConnected return this exception
                self.close()

        elif fromRadio.HasField("metadata"):
            self.metadata = fromRadio.metadata
            logging.debug(f"Received device metadata: {stripnl(fromRadio.metadata)}")

        elif fromRadio.HasField("node_info"):
            logging.debug(f"Received nodeinfo: {asDict['nodeInfo']}")

            node = self._getOrCreateByNum(asDict["nodeInfo"]["num"])
            node.update(asDict["nodeInfo"])
            try:
                newpos = self._fixupPosition(node["position"])
                node["position"] = newpos
            except:
                logging.debug("Node without position")

            # no longer necessary since we're mutating directly in nodesByNum via _getOrCreateByNum
            # self.nodesByNum[node["num"]] = node
            if "user" in node:  # Some nodes might not have user/ids assigned yet
                if "id" in node["user"]:
                    self.nodes[node["user"]["id"]] = node
            publishingThread.queueWork(
                lambda: pub.sendMessage(
                    "meshtastic.node.updated", node=node, interface=self
                )
            )
        elif fromRadio.config_complete_id == self.configId:
            # we ignore the config_complete_id, it is unneeded for our
            # stream API fromRadio.config_complete_id
            logging.debug(f"Config complete ID {self.configId}")
            self._handleConfigComplete()
        elif fromRadio.HasField("channel"):
            self._handleChannel(fromRadio.channel)
        elif fromRadio.HasField("packet"):
            self._handlePacketFromRadio(fromRadio.packet)
        elif fromRadio.HasField("log_record"):
            self._handleLogRecord(fromRadio.log_record)
        elif fromRadio.HasField("queueStatus"):
            self._handleQueueStatusFromRadio(fromRadio.queueStatus)

        elif fromRadio.HasField("mqttClientProxyMessage"):
            publishingThread.queueWork(
                lambda: pub.sendMessage(
                    "meshtastic.mqttclientproxymessage",
                    proxymessage=fromRadio.mqttClientProxyMessage,
                    interface=self,
                )
            )

        elif fromRadio.HasField("xmodemPacket"):
            publishingThread.queueWork(
                lambda: pub.sendMessage(
                    "meshtastic.xmodempacket",
                    packet=fromRadio.xmodemPacket,
                    interface=self,
                )
            )

        elif fromRadio.HasField("rebooted") and fromRadio.rebooted:
            # Tell clients the device went away.  Careful not to call the overridden
            # subclass version that closes the serial port
            MeshInterface._disconnected(self)

            self._startConfig()  # redownload the node db etc...

        elif fromRadio.HasField("config") or fromRadio.HasField("moduleConfig"):
            if fromRadio.config.HasField("device"):
                self.localNode.localConfig.device.CopyFrom(fromRadio.config.device)
            elif fromRadio.config.HasField("position"):
                self.localNode.localConfig.position.CopyFrom(fromRadio.config.position)
            elif fromRadio.config.HasField("power"):
                self.localNode.localConfig.power.CopyFrom(fromRadio.config.power)
            elif fromRadio.config.HasField("network"):
                self.localNode.localConfig.network.CopyFrom(fromRadio.config.network)
            elif fromRadio.config.HasField("display"):
                self.localNode.localConfig.display.CopyFrom(fromRadio.config.display)
            elif fromRadio.config.HasField("lora"):
                self.localNode.localConfig.lora.CopyFrom(fromRadio.config.lora)
            elif fromRadio.config.HasField("bluetooth"):
                self.localNode.localConfig.bluetooth.CopyFrom(
                    fromRadio.config.bluetooth
                )

            elif fromRadio.moduleConfig.HasField("mqtt"):
                self.localNode.moduleConfig.mqtt.CopyFrom(fromRadio.moduleConfig.mqtt)
            elif fromRadio.moduleConfig.HasField("serial"):
                self.localNode.moduleConfig.serial.CopyFrom(
                    fromRadio.moduleConfig.serial
                )
            elif fromRadio.moduleConfig.HasField("external_notification"):
                self.localNode.moduleConfig.external_notification.CopyFrom(
                    fromRadio.moduleConfig.external_notification
                )
            elif fromRadio.moduleConfig.HasField("store_forward"):
                self.localNode.moduleConfig.store_forward.CopyFrom(
                    fromRadio.moduleConfig.store_forward
                )
            elif fromRadio.moduleConfig.HasField("range_test"):
                self.localNode.moduleConfig.range_test.CopyFrom(
                    fromRadio.moduleConfig.range_test
                )
            elif fromRadio.moduleConfig.HasField("telemetry"):
                self.localNode.moduleConfig.telemetry.CopyFrom(
                    fromRadio.moduleConfig.telemetry
                )
            elif fromRadio.moduleConfig.HasField("canned_message"):
                self.localNode.moduleConfig.canned_message.CopyFrom(
                    fromRadio.moduleConfig.canned_message
                )
            elif fromRadio.moduleConfig.HasField("audio"):
                self.localNode.moduleConfig.audio.CopyFrom(fromRadio.moduleConfig.audio)
            elif fromRadio.moduleConfig.HasField("remote_hardware"):
                self.localNode.moduleConfig.remote_hardware.CopyFrom(
                    fromRadio.moduleConfig.remote_hardware
                )
            elif fromRadio.moduleConfig.HasField("neighbor_info"):
                self.localNode.moduleConfig.neighbor_info.CopyFrom(
                    fromRadio.moduleConfig.neighbor_info
                )
            elif fromRadio.moduleConfig.HasField("detection_sensor"):
                self.localNode.moduleConfig.detection_sensor.CopyFrom(
                    fromRadio.moduleConfig.detection_sensor
                )
            elif fromRadio.moduleConfig.HasField("ambient_lighting"):
                self.localNode.moduleConfig.ambient_lighting.CopyFrom(
                    fromRadio.moduleConfig.ambient_lighting
                )
            elif fromRadio.moduleConfig.HasField("paxcounter"):
                self.localNode.moduleConfig.paxcounter.CopyFrom(
                    fromRadio.moduleConfig.paxcounter
                )

        else:
            logging.debug("Unexpected FromRadio payload")

    def _fixupPosition(self, position: Dict) -> Dict:
        """Convert integer lat/lon into floats

        Arguments:
            position {Position dictionary} -- object to fix up
        Returns the position with the updated keys
        """
        if "latitudeI" in position:
            position["latitude"] = float(position["latitudeI"] * Decimal("1e-7"))
        if "longitudeI" in position:
            position["longitude"] = float(position["longitudeI"] * Decimal("1e-7"))
        return position

    def _nodeNumToId(self, num: int) -> Optional[str]:
        """Map a node node number to a node ID

        Arguments:
            num {int} -- Node number

        Returns:
            string -- Node ID
        """
        if num == BROADCAST_NUM:
            return BROADCAST_ADDR

        try:
            return self.nodesByNum[num]["user"]["id"]  # type: ignore[index]
        except:
            logging.debug(f"Node {num} not found for fromId")
            return None

    def _getOrCreateByNum(self, nodeNum):
        """Given a nodenum find the NodeInfo in the DB (or create if necessary)"""
        if nodeNum == BROADCAST_NUM:
            raise MeshInterface.MeshInterfaceError(
                "Can not create/find nodenum by the broadcast num"
            )

        if nodeNum in self.nodesByNum:
            return self.nodesByNum[nodeNum]
        else:
            presumptive_id = f"!{nodeNum:08x}"
            n = {
                "num": nodeNum,
                "user": {
                    "id": presumptive_id,
                    "longName": f"Meshtastic {presumptive_id[-4:]}",
                    "shortName": f"{presumptive_id[-4:]}",
                    "hwModel": "UNSET",
                },
            }  # Create a minimal node db entry
            self.nodesByNum[nodeNum] = n
            return n

    def _handleChannel(self, channel):
        """During initial config the local node will proactively send all N (8) channels it knows"""
        self._localChannels.append(channel)

    def _handlePacketFromRadio(self, meshPacket, hack=False):
        """Handle a MeshPacket that just arrived from the radio

        hack - well, since we used 'from', which is a python keyword,
               as an attribute to MeshPacket in protobufs,
               there really is no way to do something like this:
                    meshPacket = mesh_pb2.MeshPacket()
                    meshPacket.from = 123
               If hack is True, we can unit test this code.

        Will publish one of the following events:
        - meshtastic.receive.text(packet = MeshPacket dictionary)
        - meshtastic.receive.position(packet = MeshPacket dictionary)
        - meshtastic.receive.user(packet = MeshPacket dictionary)
        - meshtastic.receive.data(packet = MeshPacket dictionary)
        """
        asDict = google.protobuf.json_format.MessageToDict(meshPacket)

        # We normally decompose the payload into a dictionary so that the client
        # doesn't need to understand protobufs.  But advanced clients might
        # want the raw protobuf, so we provide it in "raw"
        asDict["raw"] = meshPacket

        # from might be missing if the nodenum was zero.
        if not hack and "from" not in asDict:
            asDict["from"] = 0
            logging.error(
                f"Device returned a packet we sent, ignoring: {stripnl(asDict)}"
            )
            print(
                f"Error: Device returned a packet we sent, ignoring: {stripnl(asDict)}"
            )
            return
        if "to" not in asDict:
            asDict["to"] = 0

        # /add fromId and toId fields based on the node ID
        try:
            asDict["fromId"] = self._nodeNumToId(asDict["from"])
        except Exception as ex:
            logging.warning(f"Not populating fromId {ex}")
        try:
            asDict["toId"] = self._nodeNumToId(asDict["to"])
        except Exception as ex:
            logging.warning(f"Not populating toId {ex}")

        # We could provide our objects as DotMaps - which work with . notation or as dictionaries
        # asObj = DotMap(asDict)
        topic = "meshtastic.receive"  # Generic unknown packet type

        decoded = None
        portnum = portnums_pb2.PortNum.Name(portnums_pb2.PortNum.UNKNOWN_APP)
        if "decoded" in asDict:
            decoded = asDict["decoded"]
            # The default MessageToDict converts byte arrays into base64 strings.
            # We don't want that - it messes up data payload.  So slam in the correct
            # byte array.
            decoded["payload"] = meshPacket.decoded.payload

            # UNKNOWN_APP is the default protobuf portnum value, and therefore if not
            # set it will not be populated at all to make API usage easier, set
            # it to prevent confusion
            if "portnum" not in decoded:
                decoded["portnum"] = portnum
                logging.warning(f"portnum was not in decoded. Setting to:{portnum}")
            else:
                portnum = decoded["portnum"]

            topic = f"meshtastic.receive.data.{portnum}"

            # decode position protobufs and update nodedb, provide decoded version
            # as "position" in the published msg move the following into a 'decoders'
            # API that clients could register?
            portNumInt = meshPacket.decoded.portnum  # we want portnum as an int
            handler = protocols.get(portNumInt)
            # The decoded protobuf as a dictionary (if we understand this message)
            p = None
            if handler is not None:
                topic = f"meshtastic.receive.{handler.name}"

                # Convert to protobuf if possible
                if handler.protobufFactory is not None:
                    pb = handler.protobufFactory()
                    pb.ParseFromString(meshPacket.decoded.payload)
                    p = google.protobuf.json_format.MessageToDict(pb)
                    asDict["decoded"][handler.name] = p
                    # Also provide the protobuf raw
                    asDict["decoded"][handler.name]["raw"] = pb

                # Call specialized onReceive if necessary
                if handler.onReceive is not None:
                    handler.onReceive(self, asDict)

            # Is this message in response to a request, if so, look for a handler
            requestId = decoded.get("requestId")
            if requestId is not None:
                logging.debug(f"Got a response for requestId {requestId}")
                # We ignore ACK packets unless the callback is named `onAckNak`
                # or the handler is set as ackPermitted, but send NAKs and
                # other, data-containing responses to the handlers
                routing = decoded.get("routing")
                isAck = routing is not None and (
                    "errorReason" not in routing or routing["errorReason"] == "NONE"
                )
                # we keep the responseHandler in dict until we actually call it
                handler = self.responseHandlers.get(requestId, None)
                if handler is not None:
                    if (
                        (not isAck)
                        or handler.callback.__name__ == "onAckNak"
                        or handler.ackPermitted
                    ):
                        handler = self.responseHandlers.pop(requestId, None)
                        logging.debug(
                            f"Calling response handler for requestId {requestId}"
                        )
                        handler.callback(asDict)

        logging.debug(f"Publishing {topic}: packet={stripnl(asDict)} ")
        publishingThread.queueWork(
            lambda: pub.sendMessage(topic, packet=asDict, interface=self)
        )<|MERGE_RESOLUTION|>--- conflicted
+++ resolved
@@ -371,15 +371,6 @@
     def sendData(
         self,
         data,
-<<<<<<< HEAD
-        destinationId: Union[int, str] = BROADCAST_ADDR,
-        portNum: portnums_pb2.PortNum.ValueType = portnums_pb2.PortNum.PRIVATE_APP,
-        wantAck: bool = False,
-        wantResponse: bool = False,
-        onResponse: Optional[Callable[[dict], Any]] = None,
-        onResponseAckPermitted: bool = False,
-        channelIndex: int = 0,
-=======
         destinationId: Union[int, str]=BROADCAST_ADDR,
         portNum: portnums_pb2.PortNum.ValueType=portnums_pb2.PortNum.PRIVATE_APP,
         wantAck: bool=False,
@@ -388,7 +379,6 @@
         onResponseAckPermitted: bool=False,
         channelIndex: int=0,
         hopLimit: Optional[int]=None,
->>>>>>> 3c772b5a
     ):
         """Send a data packet to some other node
 
@@ -443,15 +433,8 @@
 
         if onResponse is not None:
             logging.debug(f"Setting a response handler for requestId {meshPacket.id}")
-<<<<<<< HEAD
-            self._addResponseHandler(
-                meshPacket.id, onResponse, ackPermitted=onResponseAckPermitted
-            )
-        p = self._sendPacket(meshPacket, destinationId, wantAck=wantAck)
-=======
             self._addResponseHandler(meshPacket.id, onResponse, ackPermitted=onResponseAckPermitted)
         p = self._sendPacket(meshPacket, destinationId, wantAck=wantAck, hopLimit=hopLimit)
->>>>>>> 3c772b5a
         return p
 
     def sendPosition(
@@ -663,14 +646,9 @@
     def _sendPacket(
         self,
         meshPacket: mesh_pb2.MeshPacket,
-<<<<<<< HEAD
-        destinationId: Union[int, str] = BROADCAST_ADDR,
-        wantAck: bool = False,
-=======
         destinationId: Union[int,str]=BROADCAST_ADDR,
         wantAck: bool=False,
         hopLimit: Optional[int]=None
->>>>>>> 3c772b5a
     ):
         """Send a MeshPacket to the specified node (or if unspecified, broadcast).
         You probably don't want this - use sendData instead.
