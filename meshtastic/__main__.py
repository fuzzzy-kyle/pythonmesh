--- conflicted
+++ resolved
@@ -108,7 +108,6 @@
 def getLH(ts, default="N/A"):
     return datetime.fromtimestamp(ts).strftime('%Y-%m-%d %H:%M:%S') if ts else default
 
-<<<<<<< HEAD
 #Returns time ago for the last heard
 def getTimeAgo(ts, default="N/A"):
     return timeago.format(datetime.fromtimestamp(ts), datetime.now()) if ts else default
@@ -116,13 +115,6 @@
 #Print Nodes
 def printNodes(nodes, myId):
     #Create the table and define the structure
-=======
-# Print Nodes
-
-
-def printNodes(nodes):
-    # Create the table and define the structure
->>>>>>> 22ce1b7c
     table = EasyTable("Nodes")
     table.setCorners("/", "\\", "\\", "/")
     table.setOuterStructure("|", "-")
@@ -130,7 +122,6 @@
 
     tableData = []
     for node in nodes:
-<<<<<<< HEAD
         if node['user']['id'] == myId:
             continue
         #aux var to get not defined keys
@@ -153,19 +144,6 @@
         RowsOk[i]['N'] = i+1
     table.setData(RowsOk)
 
-=======
-        # aux var to get not defined keys
-        LH = getLH(node['position'].get("time"))
-        lat = formatFloat(node['position'].get("latitude"), "{:.4f}", "°")
-        lon = formatFloat(node['position'].get("longitude"), "{:.4f}", "°")
-        alt = formatFloat(node['position'].get("altitude"), "{:.0f}", " m")
-        batt = formatFloat(node['position'].get("batteryLevel"), "{:.2f}", "%")
-        snr = formatFloat(node.get("snr"), "{:.2f}", " dB")
-        tableData.append({"User": node['user']['longName'],
-                          "Position": "Lat:"+lat+", Lon:"+lon+", Alt:"+alt,
-                          "Battery": batt, "SNR": snr, "LastHeard": LH})
-    table.setData(tableData)
->>>>>>> 22ce1b7c
     table.displayTable()
 
 
