--- conflicted
+++ resolved
@@ -100,17 +100,6 @@
 sudo usermod -a -G dialout <username>
 ```
 
-## A note to developers of this lib
-
-We use the visual-studio-code default python formatting conventions (autopep8).  So if you use that IDE you should be able to use "Format Document" and not generate unrelated diffs.  If you use some other editor, please don't change formatting on lines you haven't changed.
-
-If you need to build a new release you'll need:
-```
-apt install pandoc
-<<<<<<< HEAD
-sudo pip3 install markdown pandoc webencodings pyparsing
-```
-
 ## Mac OS Big Sur
 
 There is a problem with Big Sur and pyserial. The workaround is to install a newer version of pyserial:
@@ -120,7 +109,13 @@
 ```
 
 Afterwards you can use the meshatstic python client again on MacOS.
-=======
+
+## A note to developers of this lib
+
+We use the visual-studio-code default python formatting conventions (autopep8).  So if you use that IDE you should be able to use "Format Document" and not generate unrelated diffs.  If you use some other editor, please don't change formatting on lines you haven't changed.
+
+If you need to build a new release you'll need:
+```
+apt install pandoc
 sudo pip3 install markdown pandoc webencodings pyparsing twine autopep8
-```
->>>>>>> 7406517a
+```